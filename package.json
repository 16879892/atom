{
  "name": "atom",
  "productName": "Atom",
  "version": "0.85.0",
  "description": "A hackable text editor for the 21st Century.",
  "main": "./src/browser/main.js",
  "repository": {
    "type": "git",
    "url": "https://github.com/atom/atom.git"
  },
  "bugs": {
    "url": "https://github.com/atom/atom/issues"
  },
  "license": "All Rights Reserved",
  "atomShellVersion": "0.11.5",
  "dependencies": {
    "async": "0.2.6",
    "atom-keymap": "^0.16.0",
    "bootstrap": "git://github.com/atom/bootstrap.git#6af81906189f1747fd6c93479e3d998ebe041372",
    "clear-cut": "0.4.0",
    "coffee-script": "1.7.0",
    "coffeestack": "0.7.0",
    "delegato": "1.x",
    "emissary": "^1.2.1",
    "first-mate": "^1.5.1",
    "fs-plus": "^2.2",
    "fstream": "0.1.24",
    "fuzzaldrin": "~1.1",
<<<<<<< HEAD
    "git-utils": "^1.2.1",
    "grim": "0.6.0",
=======
    "git-utils": "^1.2.2",
>>>>>>> 665088ce
    "guid": "0.0.10",
    "jasmine-tagged": "^1.1.1",
    "keytar": "1.x",
    "less-cache": "0.12.0",
    "mixto": "1.x",
    "mkdirp": "0.3.5",
    "nslog": "0.5.0",
    "oniguruma": "^1.0.6",
    "optimist": "0.4.0",
    "pathwatcher": "^1.1.1",
    "property-accessors": "1.x",
    "q": "^1.0.1",
    "random-words": "0.0.1",
    "runas": "0.5.x",
    "scandal": "0.15.2",
    "scoped-property-store": "^0.8.0",
    "scrollbar-style": "^0.1.0",
    "season": "^1.0.2",
    "semver": "1.1.4",
    "serializable": "1.x",
    "space-pen": "3.1.1",
    "temp": "0.5.0",
    "text-buffer": "^1.4.6",
    "theorist": "1.x",
    "underscore-plus": "^1.1.2",
    "vm-compatibility-layer": "0.1.0"
  },
  "packageDependencies": {
    "atom-dark-syntax": "0.15.0",
    "atom-dark-ui": "0.26.0",
    "atom-light-syntax": "0.16.0",
    "atom-light-ui": "0.23.0",
    "base16-tomorrow-dark-theme": "0.13.0",
    "solarized-dark-syntax": "0.14.0",
    "solarized-light-syntax": "0.7.0",
    "archive-view": "0.30.0",
    "autocomplete": "0.27.0",
    "autoflow": "0.15.0",
    "autosave": "0.13.0",
    "background-tips": "0.10.0",
    "bookmarks": "0.22.0",
    "bracket-matcher": "0.29.0",
    "command-palette": "0.20.0",
    "dev-live-reload": "0.30.0",
    "exception-reporting": "0.17.0",
    "feedback": "0.28.0",
    "find-and-replace": "0.94.0",
    "fuzzy-finder": "0.46.0",
    "git-diff": "0.27.0",
    "go-to-line": "0.18.0",
    "grammar-selector": "0.23.0",
    "image-view": "0.32.0",
    "keybinding-resolver": "0.15.0",
    "link": "0.20.0",
    "markdown-preview": "0.59.0",
    "metrics": "0.32.0",
    "open-on-github": "0.26.0",
    "package-generator": "0.30.0",
    "release-notes": "0.26.0",
    "settings-view": "0.107.0",
    "snippets": "0.40.0",
    "spell-check": "0.32.0",
    "status-bar": "0.39.0",
    "styleguide": "0.28.0",
    "symbols-view": "0.49.0",
    "tabs": "0.34.0",
    "timecop": "0.17.0",
    "tree-view": "0.86.0",
    "update-package-dependencies": "0.6.0",
    "welcome": "0.12.0",
    "whitespace": "0.22.0",
    "wrap-guide": "0.18.0",
    "language-c": "0.14.0",
    "language-coffee-script": "0.19.0",
    "language-css": "0.13.0",
    "language-gfm": "0.29.0",
    "language-git": "0.9.0",
    "language-go": "0.8.0",
    "language-html": "0.18.0",
    "language-hyperlink": "0.9.0",
    "language-java": "0.9.0",
    "language-javascript": "0.21.0",
    "language-json": "0.8.0",
    "language-less": "0.6.0",
    "language-make": "0.9.0",
    "language-objective-c": "0.11.0",
    "language-perl": "0.8.0",
    "language-php": "0.14.0",
    "language-property-list": "0.7.0",
    "language-python": "0.14.0",
    "language-ruby": "0.21.0",
    "language-ruby-on-rails": "0.12.0",
    "language-sass": "0.8.0",
    "language-shellscript": "0.8.0",
    "language-source": "0.7.0",
    "language-sql": "0.7.0",
    "language-text": "0.6.0",
    "language-todo": "0.9.0",
    "language-toml": "0.12.0",
    "language-xml": "0.9.0",
    "language-yaml": "0.6.0"
  },
  "private": true,
  "scripts": {
    "preinstall": "node -e 'process.exit(0)'",
    "test": "node script/test"
  }
}<|MERGE_RESOLUTION|>--- conflicted
+++ resolved
@@ -26,12 +26,8 @@
     "fs-plus": "^2.2",
     "fstream": "0.1.24",
     "fuzzaldrin": "~1.1",
-<<<<<<< HEAD
-    "git-utils": "^1.2.1",
+    "git-utils": "^1.2.2",
     "grim": "0.6.0",
-=======
-    "git-utils": "^1.2.2",
->>>>>>> 665088ce
     "guid": "0.0.10",
     "jasmine-tagged": "^1.1.1",
     "keytar": "1.x",
