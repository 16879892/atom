{
  "name": "atom",
  "productName": "Atom",
  "version": "1.23.0-dev",
  "description": "A hackable text editor for the 21st Century.",
  "main": "./src/main-process/main.js",
  "repository": {
    "type": "git",
    "url": "https://github.com/atom/atom.git"
  },
  "bugs": {
    "url": "https://github.com/atom/atom/issues"
  },
  "license": "MIT",
  "electronVersion": "1.6.15",
  "dependencies": {
    "@atom/nsfw": "^1.0.18",
    "@atom/source-map-support": "^0.3.4",
    "async": "0.2.6",
    "atom-keymap": "8.2.8",
    "atom-select-list": "^0.1.0",
    "atom-ui": "0.4.1",
    "babel-core": "5.8.38",
    "cached-run-in-this-context": "0.4.1",
    "chai": "3.5.0",
    "chart.js": "^2.3.0",
    "clear-cut": "^2.0.2",
    "coffee-script": "1.12.7",
    "color": "^0.7.3",
    "dedent": "^0.7.0",
    "devtron": "1.3.0",
    "etch": "^0.12.6",
    "event-kit": "^2.4.0",
    "find-parent-dir": "^0.3.0",
    "first-mate": "7.1.0",
    "focus-trap": "^2.3.0",
    "fs-admin": "^0.1.6",
    "fs-plus": "^3.0.1",
    "fstream": "0.1.24",
    "fuzzaldrin": "^2.1",
    "git-utils": "5.1.0",
    "glob": "^7.1.1",
    "grim": "1.5.0",
    "jasmine-json": "~0.0",
    "jasmine-reporters": "1.1.0",
    "jasmine-tagged": "^1.1.4",
    "key-path-helpers": "^0.4.0",
    "less-cache": "1.1.0",
    "line-top-index": "0.3.1",
    "marked": "^0.3.6",
    "minimatch": "^3.0.3",
    "mocha": "2.5.1",
    "mocha-junit-reporter": "^1.13.0",
    "mocha-multi-reporters": "^1.1.4",
    "mock-spawn": "^0.2.6",
    "normalize-package-data": "^2.0.0",
    "nslog": "^3",
    "oniguruma": "6.2.1",
    "pathwatcher": "8.0.1",
    "postcss": "5.2.4",
    "postcss-selector-parser": "2.2.1",
    "property-accessors": "^1.1.3",
    "random-words": "0.0.1",
    "resolve": "^1.1.6",
    "scandal": "^3.1.0",
    "scoped-property-store": "^0.17.0",
    "scrollbar-style": "^3.2",
    "season": "^6.0.2",
    "semver": "^4.3.3",
    "service-hub": "^0.7.4",
    "sinon": "1.17.4",
    "temp": "^0.8.3",
    "text-buffer": "13.7.1",
    "typescript-simple": "1.0.0",
    "underscore-plus": "^1.6.6",
    "winreg": "^1.2.1",
    "yargs": "^3.23.0"
  },
  "packageDependencies": {
    "atom-dark-syntax": "0.28.0",
    "atom-dark-ui": "0.53.0",
    "atom-light-syntax": "0.29.0",
    "atom-light-ui": "0.46.0",
    "base16-tomorrow-dark-theme": "1.5.0",
    "base16-tomorrow-light-theme": "1.5.0",
    "one-dark-ui": "1.10.8",
    "one-light-ui": "1.10.8",
    "one-dark-syntax": "1.8.0",
    "one-light-syntax": "1.8.0",
    "solarized-dark-syntax": "1.1.2",
    "solarized-light-syntax": "1.1.2",
    "about": "1.7.8",
    "archive-view": "0.63.4",
    "autocomplete-atom-api": "0.10.5",
    "autocomplete-css": "0.17.4",
    "autocomplete-html": "0.8.3",
    "autocomplete-plus": "2.37.2",
    "autocomplete-snippets": "1.11.2",
    "autoflow": "0.29.0",
    "autosave": "0.24.6",
    "background-tips": "0.27.1",
    "bookmarks": "0.44.4",
    "bracket-matcher": "0.88.0",
    "command-palette": "0.41.1",
    "dalek": "0.2.1",
    "deprecation-cop": "0.56.9",
    "dev-live-reload": "0.47.1",
    "encoding-selector": "0.23.7",
    "exception-reporting": "0.41.4",
    "find-and-replace": "0.212.3",
    "fuzzy-finder": "1.6.1",
    "github": "0.7.0",
    "git-diff": "1.3.6",
    "go-to-line": "0.32.1",
    "grammar-selector": "0.49.8",
    "image-view": "0.62.4",
    "incompatible-packages": "0.27.3",
    "keybinding-resolver": "0.38.0",
    "line-ending-selector": "0.7.4",
    "link": "0.31.3",
    "markdown-preview": "0.159.17",
    "metrics": "1.2.6",
    "notifications": "0.69.2",
    "open-on-github": "1.2.1",
    "package-generator": "1.1.1",
    "settings-view": "0.252.2",
    "snippets": "1.1.7",
    "spell-check": "0.72.3",
    "status-bar": "1.8.14",
    "styleguide": "0.49.8",
    "symbols-view": "0.118.1",
    "tabs": "0.108.0",
    "timecop": "0.36.0",
    "tree-view": "0.221.0",
    "update-package-dependencies": "0.12.0",
    "welcome": "0.36.5",
    "whitespace": "0.37.4",
    "wrap-guide": "0.40.2",
    "language-c": "0.58.1",
    "language-clojure": "0.22.4",
    "language-coffee-script": "0.49.2",
    "language-csharp": "0.14.3",
    "language-css": "0.42.7",
    "language-gfm": "0.90.2",
    "language-git": "0.19.1",
    "language-go": "0.44.3",
    "language-html": "0.48.2",
    "language-hyperlink": "0.16.3",
    "language-java": "0.27.5",
    "language-javascript": "0.127.6",
    "language-json": "0.19.1",
    "language-less": "0.34.0",
    "language-make": "0.22.3",
    "language-mustache": "0.14.4",
    "language-objective-c": "0.15.1",
<<<<<<< HEAD
    "language-perl": "0.38.1",
    "language-php": "0.42.1",
=======
    "language-perl": "0.37.0",
    "language-php": "0.42.2",
>>>>>>> 4eea63c5
    "language-property-list": "0.9.1",
    "language-python": "0.45.5",
    "language-ruby": "0.71.4",
    "language-ruby-on-rails": "0.25.2",
    "language-sass": "0.61.2",
    "language-shellscript": "0.25.4",
    "language-source": "0.9.0",
    "language-sql": "0.25.8",
    "language-text": "0.7.3",
    "language-todo": "0.29.3",
    "language-toml": "0.18.1",
    "language-typescript": "0.2.2",
    "language-xml": "0.35.2",
    "language-yaml": "0.31.1"
  },
  "private": true,
  "scripts": {
    "preinstall": "node -e 'process.exit(0)'",
    "test": "node script/test"
  },
  "standard": {
    "env": {
      "atomtest": true,
      "browser": true,
      "jasmine": true,
      "node": true
    },
    "globals": [
      "atom",
      "snapshotResult"
    ]
  }
}<|MERGE_RESOLUTION|>--- conflicted
+++ resolved
@@ -153,13 +153,8 @@
     "language-make": "0.22.3",
     "language-mustache": "0.14.4",
     "language-objective-c": "0.15.1",
-<<<<<<< HEAD
     "language-perl": "0.38.1",
-    "language-php": "0.42.1",
-=======
-    "language-perl": "0.37.0",
     "language-php": "0.42.2",
->>>>>>> 4eea63c5
     "language-property-list": "0.9.1",
     "language-python": "0.45.5",
     "language-ruby": "0.71.4",
