{
  "name": "atom",
  "productName": "Atom",
  "version": "1.21.0-dev",
  "description": "A hackable text editor for the 21st Century.",
  "main": "./src/main-process/main.js",
  "repository": {
    "type": "git",
    "url": "https://github.com/atom/atom.git"
  },
  "bugs": {
    "url": "https://github.com/atom/atom/issues"
  },
  "license": "MIT",
  "electronVersion": "1.6.9",
  "dependencies": {
    "@atom/source-map-support": "^0.3.4",
    "async": "0.2.6",
    "atom-keymap": "8.2.3",
    "atom-select-list": "^0.1.0",
    "atom-ui": "0.4.1",
    "babel-core": "5.8.38",
    "cached-run-in-this-context": "0.4.1",
    "chai": "3.5.0",
    "chart.js": "^2.3.0",
    "clear-cut": "^2.0.2",
    "coffee-script": "1.11.1",
    "color": "^0.7.3",
    "dedent": "^0.6.0",
    "devtron": "1.3.0",
    "etch": "^0.12.4",
    "event-kit": "^2.3.0",
    "find-parent-dir": "^0.3.0",
    "first-mate": "7.0.7",
    "fs-plus": "^3.0.1",
    "fstream": "0.1.24",
    "fuzzaldrin": "^2.1",
    "git-utils": "5.0.0",
    "glob": "^7.1.1",
    "grim": "1.5.0",
    "jasmine-json": "~0.0",
    "jasmine-reporters": "1.1.0",
    "jasmine-tagged": "^1.1.4",
    "key-path-helpers": "^0.4.0",
    "less-cache": "1.1.0",
    "line-top-index": "0.3.1",
    "marked": "^0.3.6",
    "minimatch": "^3.0.3",
    "mocha": "2.5.1",
    "mocha-junit-reporter": "^1.13.0",
    "mocha-multi-reporters": "^1.1.4",
    "mock-spawn": "^0.2.6",
    "normalize-package-data": "^2.0.0",
    "nsfw": "^1.0.15",
    "nslog": "^3",
    "oniguruma": "6.2.1",
    "pathwatcher": "7.1.0",
    "postcss": "5.2.4",
    "postcss-selector-parser": "2.2.1",
    "property-accessors": "^1.1.3",
    "random-words": "0.0.1",
    "resolve": "^1.1.6",
    "runas": "^3.1",
    "scandal": "^3.1.0",
    "scoped-property-store": "^0.17.0",
    "scrollbar-style": "^3.2",
    "season": "^6.0.0",
    "semver": "^4.3.3",
    "service-hub": "^0.7.4",
    "sinon": "1.17.4",
    "temp": "^0.8.3",
    "text-buffer": "13.0.9",
    "typescript-simple": "1.0.0",
    "underscore-plus": "^1.6.6",
    "winreg": "^1.2.1",
    "yargs": "^3.23.0"
  },
  "packageDependencies": {
    "atom-dark-syntax": "0.28.0",
    "atom-dark-ui": "0.53.0",
    "atom-light-syntax": "0.29.0",
    "atom-light-ui": "0.46.0",
    "base16-tomorrow-dark-theme": "1.5.0",
    "base16-tomorrow-light-theme": "1.5.0",
    "one-dark-ui": "1.10.6",
    "one-light-ui": "1.10.6",
    "one-dark-syntax": "1.8.0",
    "one-light-syntax": "1.8.0",
    "solarized-dark-syntax": "1.1.2",
    "solarized-light-syntax": "1.1.2",
    "about": "1.7.6",
    "archive-view": "0.63.3",
    "autocomplete-atom-api": "0.10.2",
    "autocomplete-css": "0.17.2",
    "autocomplete-html": "0.8.0",
    "autocomplete-plus": "2.35.7",
    "autocomplete-snippets": "1.11.0",
    "autoflow": "0.29.0",
    "autosave": "0.24.3",
    "background-tips": "0.27.1",
    "bookmarks": "0.44.4",
    "bracket-matcher": "0.87.3",
    "command-palette": "0.40.4",
    "dalek": "0.2.1",
    "deprecation-cop": "0.56.7",
    "dev-live-reload": "0.47.1",
    "encoding-selector": "0.23.4",
    "exception-reporting": "0.41.4",
    "find-and-replace": "0.209.5",
    "fuzzy-finder": "1.5.8",
<<<<<<< HEAD
    "github": "0.3.4",
=======
    "github": "0.4.2",
>>>>>>> 708c9b4e
    "git-diff": "1.3.6",
    "go-to-line": "0.32.1",
    "grammar-selector": "0.49.5",
    "image-view": "0.62.3",
    "incompatible-packages": "0.27.3",
    "keybinding-resolver": "0.38.0",
    "line-ending-selector": "0.7.3",
    "link": "0.31.3",
    "markdown-preview": "0.159.13",
    "metrics": "1.2.6",
    "notifications": "0.67.2",
    "open-on-github": "1.2.1",
    "package-generator": "1.1.1",
    "settings-view": "0.251.4",
    "snippets": "1.1.4",
    "spell-check": "0.72.0",
    "status-bar": "1.8.11",
    "styleguide": "0.49.6",
    "symbols-view": "0.117.0",
    "tabs": "0.106.2",
    "timecop": "0.36.0",
    "tree-view": "0.217.6",
    "update-package-dependencies": "0.12.0",
    "welcome": "0.36.5",
    "whitespace": "0.37.2",
    "wrap-guide": "0.40.2",
    "language-c": "0.58.1",
    "language-clojure": "0.22.4",
    "language-coffee-script": "0.48.9",
    "language-csharp": "0.14.2",
    "language-css": "0.42.4",
    "language-gfm": "0.90.0",
    "language-git": "0.19.1",
    "language-go": "0.44.2",
    "language-html": "0.47.3",
    "language-hyperlink": "0.16.2",
    "language-java": "0.27.3",
    "language-javascript": "0.127.2",
    "language-json": "0.19.1",
    "language-less": "0.33.0",
    "language-make": "0.22.3",
    "language-mustache": "0.14.1",
    "language-objective-c": "0.15.1",
    "language-perl": "0.37.0",
    "language-php": "0.41.0",
    "language-property-list": "0.9.1",
    "language-python": "0.45.4",
    "language-ruby": "0.71.3",
    "language-ruby-on-rails": "0.25.2",
    "language-sass": "0.61.0",
    "language-shellscript": "0.25.2",
    "language-source": "0.9.0",
    "language-sql": "0.25.8",
    "language-text": "0.7.3",
    "language-todo": "0.29.2",
    "language-toml": "0.18.1",
    "language-xml": "0.35.2",
    "language-yaml": "0.30.1"
  },
  "private": true,
  "scripts": {
    "preinstall": "node -e 'process.exit(0)'",
    "test": "node script/test"
  },
  "standard": {
    "globals": [
      "atom",
      "afterEach",
      "beforeEach",
      "describe",
      "fdescribe",
      "xdescribe",
      "expect",
      "it",
      "fit",
      "xit",
      "jasmine",
      "runs",
      "spyOn",
      "waitsFor",
      "waitsForPromise",
      "indexedDB",
      "IntersectionObserver",
      "FocusEvent",
      "requestAnimationFrame",
      "HTMLElement",
      "snapshotResult"
    ]
  }
}<|MERGE_RESOLUTION|>--- conflicted
+++ resolved
@@ -108,11 +108,7 @@
     "exception-reporting": "0.41.4",
     "find-and-replace": "0.209.5",
     "fuzzy-finder": "1.5.8",
-<<<<<<< HEAD
-    "github": "0.3.4",
-=======
     "github": "0.4.2",
->>>>>>> 708c9b4e
     "git-diff": "1.3.6",
     "go-to-line": "0.32.1",
     "grammar-selector": "0.49.5",
