{
  "name": "atom",
  "productName": "Atom",
  "version": "0.119.0",
  "description": "A hackable text editor for the 21st Century.",
  "main": "./src/browser/main.js",
  "repository": {
    "type": "git",
    "url": "https://github.com/atom/atom.git"
  },
  "bugs": {
    "url": "https://github.com/atom/atom/issues"
  },
  "licenses": [
    {
      "type": "MIT",
      "url": "http://github.com/atom/atom/raw/master/LICENSE.md"
    }
  ],
  "atomShellVersion": "0.14.1",
  "dependencies": {
    "async": "0.2.6",
    "atom-keymap": "^1.0.0",
    "bootstrap": "git+https://github.com/atom/bootstrap.git#6af81906189f1747fd6c93479e3d998ebe041372",
    "clear-cut": "0.4.0",
    "coffee-script": "1.7.0",
    "coffeestack": "0.7.0",
    "delegato": "^1",
    "emissary": "^1.2.1",
    "first-mate": "^2.0.1",
    "fs-plus": "^2.2.4",
    "fstream": "0.1.24",
    "fuzzaldrin": "^1.1",
    "git-utils": "^2.1",
    "grim": "0.11.0",
    "guid": "0.0.10",
    "jasmine-tagged": "^1.1.2",
    "less-cache": "0.13.0",
    "mixto": "^1",
    "mkdirp": "0.3.5",
    "nslog": "^1.0.0",
    "oniguruma": "^3.0.0",
    "optimist": "0.4.0",
    "pathwatcher": "^2.0.3",
    "property-accessors": "^1",
    "q": "^1.0.1",
    "random-words": "0.0.1",
    "react-atom-fork": "^0.10.0",
    "reactionary-atom-fork": "^0.9.0",
    "runas": "1.0.0",
    "scandal": "1.0.0",
    "scoped-property-store": "^0.9.0",
    "scrollbar-style": "^1.0.0",
    "season": "^1.0.2",
    "semver": "1.1.4",
    "serializable": "^1",
    "space-pen": "3.2.0",
    "temp": "0.7.0",
    "text-buffer": "^3.0.0",
    "theorist": "^1",
    "underscore-plus": "^1.5.1",
    "vm-compatibility-layer": "0.1.0"
  },
  "packageDependencies": {
    "atom-dark-syntax": "0.19.0",
    "atom-dark-ui": "0.32.0",
    "atom-light-syntax": "0.20.0",
    "atom-light-ui": "0.28.0",
    "base16-tomorrow-dark-theme": "0.20.0",
    "base16-tomorrow-light-theme": "0.3.0",
    "solarized-dark-syntax": "0.21.0",
    "solarized-light-syntax": "0.11.0",
    "archive-view": "1.0.0",
    "autocomplete": "0.28.0",
    "autoflow": "0.17.0",
    "autosave": "0.14.0",
    "background-tips": "0.15.0",
    "bookmarks": "0.27.0",
<<<<<<< HEAD
    "bracket-matcher": "1.0.0",
=======
    "bracket-matcher": "0.49.0",
>>>>>>> 8cc1029b
    "command-palette": "0.24.0",
    "deprecation-cop": "0.7.0",
    "dev-live-reload": "1.0.0",
    "exception-reporting": "0.18.0",
    "feedback": "0.33.0",
    "find-and-replace": "0.127.0",
    "fuzzy-finder": "0.57.0",
    "git-diff": "0.37.0",
    "go-to-line": "0.23.0",
    "grammar-selector": "0.27.0",
    "image-view": "0.36.0",
    "keybinding-resolver": "0.18.0",
    "link": "1.0.0",
    "markdown-preview": "1.0.0",
    "metrics": "0.33.0",
    "open-on-github": "0.29.0",
    "package-generator": "0.31.0",
    "release-notes": "0.35.0",
<<<<<<< HEAD
    "settings-view": "0.134.0",
    "snippets": "1.1.0",
    "spell-check": "1.0.0",
=======
    "settings-view": "0.135.0",
    "snippets": "0.49.0",
    "spell-check": "0.38.0",
>>>>>>> 8cc1029b
    "status-bar": "0.41.0",
    "styleguide": "0.29.0",
    "symbols-view": "1.0.0",
    "tabs": "0.47.0",
<<<<<<< HEAD
    "timecop": "0.21.0",
    "tree-view": "1.1.0",
=======
    "timecop": "0.22.0",
    "tree-view": "0.111.0",
>>>>>>> 8cc1029b
    "update-package-dependencies": "0.6.0",
    "welcome": "0.17.0",
    "whitespace": "0.25.0",
    "wrap-guide": "0.21.0",

    "language-c": "0.25.0",
    "language-coffee-script": "0.27.0",
    "language-css": "0.17.0",
    "language-gfm": "0.43.0",
    "language-git": "0.9.0",
    "language-go": "0.15.0",
    "language-html": "0.22.0",
    "language-hyperlink": "0.10.0",
    "language-java": "0.11.0",
    "language-javascript": "0.37.0",
    "language-json": "0.8.0",
    "language-less": "0.13.0",
    "language-make": "0.10.0",
    "language-objective-c": "0.11.0",
    "language-perl": "0.9.0",
    "language-php": "0.15.0",
    "language-property-list": "0.7.0",
    "language-python": "0.18.0",
    "language-ruby": "0.33.0",
    "language-ruby-on-rails": "0.15.0",
    "language-sass": "0.14.0",
    "language-shellscript": "0.8.0",
    "language-source": "0.7.0",
    "language-sql": "0.9.0",
    "language-text": "0.6.0",
    "language-todo": "0.10.0",
    "language-toml": "0.12.0",
    "language-xml": "0.15.0",
    "language-yaml": "0.13.0"
  },
  "private": true,
  "scripts": {
    "preinstall": "node -e 'process.exit(0)'",
    "test": "node script/test"
  }
}<|MERGE_RESOLUTION|>--- conflicted
+++ resolved
@@ -76,11 +76,7 @@
     "autosave": "0.14.0",
     "background-tips": "0.15.0",
     "bookmarks": "0.27.0",
-<<<<<<< HEAD
     "bracket-matcher": "1.0.0",
-=======
-    "bracket-matcher": "0.49.0",
->>>>>>> 8cc1029b
     "command-palette": "0.24.0",
     "deprecation-cop": "0.7.0",
     "dev-live-reload": "1.0.0",
@@ -99,26 +95,15 @@
     "open-on-github": "0.29.0",
     "package-generator": "0.31.0",
     "release-notes": "0.35.0",
-<<<<<<< HEAD
-    "settings-view": "0.134.0",
+    "settings-view": "0.135.0",
     "snippets": "1.1.0",
     "spell-check": "1.0.0",
-=======
-    "settings-view": "0.135.0",
-    "snippets": "0.49.0",
-    "spell-check": "0.38.0",
->>>>>>> 8cc1029b
     "status-bar": "0.41.0",
     "styleguide": "0.29.0",
     "symbols-view": "1.0.0",
     "tabs": "0.47.0",
-<<<<<<< HEAD
-    "timecop": "0.21.0",
+    "timecop": "0.22.0",
     "tree-view": "1.1.0",
-=======
-    "timecop": "0.22.0",
-    "tree-view": "0.111.0",
->>>>>>> 8cc1029b
     "update-package-dependencies": "0.6.0",
     "welcome": "0.17.0",
     "whitespace": "0.25.0",
