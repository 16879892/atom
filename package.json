{
  "name": "atom",
  "productName": "Atom",
  "version": "1.13.0-dev",
  "description": "A hackable text editor for the 21st Century.",
  "main": "./src/main-process/main.js",
  "repository": {
    "type": "git",
    "url": "https://github.com/atom/atom.git"
  },
  "bugs": {
    "url": "https://github.com/atom/atom/issues"
  },
  "license": "MIT",
  "electronVersion": "1.3.6",
  "dependencies": {
    "async": "0.2.6",
<<<<<<< HEAD
    "atom-keymap": "7.0.6-beta0",
=======
    "atom-keymap": "7.0.6",
>>>>>>> 574e69c6
    "atom-ui": "0.4.1",
    "babel-core": "5.8.38",
    "cached-run-in-this-context": "0.4.1",
    "chai": "3.5.0",
    "chart.js": "^2.3.0",
    "clear-cut": "^2.0.1",
    "coffee-script": "1.11.1",
    "color": "^0.7.3",
    "dedent": "^0.6.0",
    "devtron": "1.3.0",
    "event-kit": "^2.1.0",
    "find-parent-dir": "^0.3.0",
    "first-mate": "6.1.0",
    "fs-plus": "2.9.2",
    "fstream": "0.1.24",
    "fuzzaldrin": "^2.1",
    "git-utils": "^4.1.2",
    "glob": "^7.1.1",
    "grim": "1.5.0",
    "jasmine-json": "~0.0",
    "jasmine-tagged": "^1.1.4",
    "jquery": "2.1.4",
    "key-path-helpers": "^0.4.0",
    "less-cache": "0.23",
    "line-top-index": "0.2.0",
    "marked": "^0.3.6",
    "mocha": "2.5.1",
    "normalize-package-data": "^2.0.0",
    "nslog": "^3",
    "oniguruma": "6.1.0",
    "pathwatcher": "~6.5",
    "postcss": "5.2.4",
    "postcss-selector-parser": "2.2.1",
    "property-accessors": "^1.1.3",
    "random-words": "0.0.1",
    "resolve": "^1.1.6",
    "runas": "^3.1",
    "scandal": "^2.2.1",
    "scoped-property-store": "^0.17.0",
    "scrollbar-style": "^3.2",
    "season": "^5.4.1",
    "semver": "^4.3.3",
    "service-hub": "^0.7.2",
    "sinon": "1.17.4",
    "source-map-support": "^0.3.2",
    "temp": "0.8.1",
    "text-buffer": "9.4.0",
    "typescript-simple": "1.0.0",
    "underscore-plus": "^1.6.6",
    "winreg": "^1.2.1",
    "yargs": "^3.23.0"
  },
  "packageDependencies": {
    "atom-dark-syntax": "0.28.0",
    "atom-dark-ui": "0.53.0",
    "atom-light-syntax": "0.29.0",
    "atom-light-ui": "0.46.0",
    "base16-tomorrow-dark-theme": "1.4.0",
    "base16-tomorrow-light-theme": "1.4.0",
    "one-dark-ui": "1.7.0",
    "one-light-ui": "1.7.0",
    "one-dark-syntax": "1.6.0",
    "one-light-syntax": "1.6.0",
    "solarized-dark-syntax": "1.1.1",
    "solarized-light-syntax": "1.1.1",
    "about": "1.7.0",
    "archive-view": "0.62.0",
    "autocomplete-atom-api": "0.10.0",
    "autocomplete-css": "0.14.1",
    "autocomplete-html": "0.7.2",
    "autocomplete-plus": "2.33.1",
    "autocomplete-snippets": "1.11.0",
    "autoflow": "0.27.0",
    "autosave": "0.23.2",
    "background-tips": "0.26.1",
    "bookmarks": "0.43.1",
    "bracket-matcher": "0.82.2",
    "command-palette": "0.39.1",
    "deprecation-cop": "0.55.1",
    "dev-live-reload": "0.47.0",
    "encoding-selector": "0.22.0",
    "exception-reporting": "0.40.0",
    "find-and-replace": "0.203.0",
    "fuzzy-finder": "1.4.0",
    "git-diff": "1.2.0",
    "go-to-line": "0.31.1",
    "grammar-selector": "0.48.2",
    "image-view": "0.60.0",
    "incompatible-packages": "0.26.1",
    "keybinding-resolver": "0.35.0",
    "line-ending-selector": "0.5.0",
    "link": "0.31.2",
    "markdown-preview": "0.159.1",
    "metrics": "1.0.0",
    "notifications": "0.65.1",
    "open-on-github": "1.2.1",
    "package-generator": "1.0.2",
    "settings-view": "0.244.0",
    "snippets": "1.0.3",
    "spell-check": "0.68.5",
    "status-bar": "1.6.0",
    "styleguide": "0.47.3",
    "symbols-view": "0.113.1",
    "tabs": "0.103.0",
    "timecop": "0.33.2",
    "tree-view": "0.210.0",
    "update-package-dependencies": "0.10.0",
    "welcome": "0.35.1",
    "whitespace": "0.35.0",
    "wrap-guide": "0.39.0",
    "language-c": "0.54.0",
    "language-clojure": "0.22.1",
    "language-coffee-script": "0.48.1",
    "language-csharp": "0.12.1",
    "language-css": "0.40.1",
    "language-gfm": "0.88.0",
    "language-git": "0.15.0",
    "language-go": "0.43.0",
    "language-html": "0.46.1",
    "language-hyperlink": "0.16.1",
    "language-java": "0.24.0",
    "language-javascript": "0.122.0",
    "language-json": "0.18.3",
    "language-less": "0.29.6",
    "language-make": "0.22.2",
    "language-mustache": "0.13.0",
    "language-objective-c": "0.15.1",
    "language-perl": "0.37.0",
    "language-php": "0.37.3",
    "language-property-list": "0.8.0",
    "language-python": "0.45.1",
    "language-ruby": "0.70.2",
    "language-ruby-on-rails": "0.25.1",
    "language-sass": "0.57.0",
    "language-shellscript": "0.23.0",
    "language-source": "0.9.0",
    "language-sql": "0.25.0",
    "language-text": "0.7.1",
    "language-todo": "0.29.1",
    "language-toml": "0.18.1",
    "language-xml": "0.34.12",
    "language-yaml": "0.27.1"
  },
  "private": true,
  "scripts": {
    "preinstall": "node -e 'process.exit(0)'",
    "test": "node script/test"
  },
  "standard": {
    "globals": [
      "atom",
      "afterEach",
      "beforeEach",
      "describe",
      "fdescribe",
      "xdescribe",
      "expect",
      "it",
      "fit",
      "xit",
      "jasmine",
      "runs",
      "spyOn",
      "waitsFor",
      "waitsForPromise",
      "indexedDB"
    ]
  }
}<|MERGE_RESOLUTION|>--- conflicted
+++ resolved
@@ -15,11 +15,7 @@
   "electronVersion": "1.3.6",
   "dependencies": {
     "async": "0.2.6",
-<<<<<<< HEAD
-    "atom-keymap": "7.0.6-beta0",
-=======
-    "atom-keymap": "7.0.6",
->>>>>>> 574e69c6
+    "atom-keymap": "7.0.7",
     "atom-ui": "0.4.1",
     "babel-core": "5.8.38",
     "cached-run-in-this-context": "0.4.1",
