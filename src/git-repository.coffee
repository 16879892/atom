--- conflicted
+++ resolved
@@ -485,6 +485,7 @@
       relativeProjectPaths = @project?.getPaths()
         .map (path) => @relativize(path)
         .filter (path) -> path.length > 0
+        .map (path) -> path + '/**'
 
       @statusTask?.terminate()
       @statusTask = Task.once @handlerPath, @getPath(), relativeProjectPaths, ({statuses, upstream, branch, submodules}) =>
@@ -493,17 +494,10 @@
                             _.isEqual(branch, @branch) and
                             _.isEqual(submodules, @submodules)
 
-<<<<<<< HEAD
         @statuses = statuses
         @upstream = upstream
         @branch = branch
         @submodules = submodules
-=======
-    relativeProjectPaths = @project?.getPaths()
-      .map (path) => @relativize(path)
-      .filter (path) -> path.length > 0
-      .map (path) -> path + '/**'
->>>>>>> 88524b19
 
         for submodulePath, submoduleRepo of @getRepo().submodules
           submoduleRepo.upstream = submodules[submodulePath]?.upstream ? {ahead: 0, behind: 0}
