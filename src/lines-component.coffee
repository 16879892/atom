--- conflicted
+++ resolved
@@ -35,11 +35,6 @@
 
     if @newState.backgroundColor isnt @oldState.backgroundColor
       @domNode.style.backgroundColor = @newState.backgroundColor
-      @oldState.backgroundColor = @newState.backgroundColor
-
-    if @newState.scrollWidth isnt @oldState.scrollWidth
-      @domNode.style.width = @newState.scrollWidth + 'px'
-      @oldState.scrollWidth = @newState.scrollWidth
 
   afterUpdateSync: (state) ->
     if @newState.placeholderText isnt @oldState.placeholderText
@@ -50,20 +45,18 @@
         @placeholderTextDiv.textContent = @newState.placeholderText
         @domNode.appendChild(@placeholderTextDiv)
 
-<<<<<<< HEAD
-=======
     @removeTileNodes() unless @oldState.indentGuidesVisible is @newState.indentGuidesVisible
     @updateTileNodes()
 
     if @newState.width isnt @oldState.width
       @domNode.style.width = @newState.width + 'px'
 
->>>>>>> c06d62e6
     @cursorsComponent.updateSync(state)
 
     @oldState.indentGuidesVisible = @newState.indentGuidesVisible
     @oldState.scrollWidth = @newState.scrollWidth
     @oldState.width = @newState.width
+    @oldState.backgroundColor = @newState.backgroundColor
 
   buildComponentForTile: (id) -> new TileComponent({id, @presenter})
 
