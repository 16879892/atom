_ = require 'underscore-plus'

HighlightsComponent = require './highlights-component'
TokenIterator = require './token-iterator'
AcceptFilter = {acceptNode: -> NodeFilter.FILTER_ACCEPT}
TokenTextEscapeRegex = /[&"'<>]/g
MaxTokenLength = 20000

cloneObject = (object) ->
  clone = {}
  clone[key] = value for key, value of object
  clone

module.exports =
class LinesTileComponent
  constructor: ({@presenter, @id, @domElementPool}) ->
    @tokenIterator = new TokenIterator
    @measuredLines = new Set
    @lineNodesByLineId = {}
    @screenRowsByLineId = {}
    @lineIdsByScreenRow = {}
<<<<<<< HEAD
    @domNode = @domElementPool.build("div", "tile")
    @domNode.classList.add("tile")
=======
    @domNode = document.createElement("div")
>>>>>>> c7d48714
    @domNode.style.position = "absolute"
    @domNode.style.display = "block"

    @highlightsComponent = new HighlightsComponent
    @domNode.appendChild(@highlightsComponent.getDomNode())

  destroy: ->
    @domElementPool.freeElementAndDescendants(@domNode)

  getDomNode: ->
    @domNode

  updateSync: (state) ->
    @newState = state
    unless @oldState
      @oldState = {tiles: {}}
      @oldState.tiles[@id] = {lines: {}}

    @newTileState = @newState.tiles[@id]
    @oldTileState = @oldState.tiles[@id]

    if @newState.backgroundColor isnt @oldState.backgroundColor
      @domNode.style.backgroundColor = @newState.backgroundColor
      @oldState.backgroundColor = @newState.backgroundColor

    if @newTileState.zIndex isnt @oldTileState.zIndex
      @domNode.style.zIndex = @newTileState.zIndex
      @oldTileState.zIndex = @newTileState.zIndex

    if @newTileState.display isnt @oldTileState.display
      @domNode.style.display = @newTileState.display
      @oldTileState.display = @newTileState.display

    if @newTileState.height isnt @oldTileState.height
      @domNode.style.height = @newTileState.height + 'px'
      @oldTileState.height = @newTileState.height

    if @newState.width isnt @oldState.width
      @domNode.style.width = @newState.width + 'px'
      @oldTileState.width = @newTileState.width

    if @newTileState.top isnt @oldTileState.top or @newTileState.left isnt @oldTileState.left
      @domNode.style['-webkit-transform'] = "translate3d(#{@newTileState.left}px, #{@newTileState.top}px, 0px)"
      @oldTileState.top = @newTileState.top
      @oldTileState.left = @newTileState.left

    @removeLineNodes() unless @oldState.indentGuidesVisible is @newState.indentGuidesVisible
    @updateLineNodes()

    @highlightsComponent.updateSync(@newTileState)

    @oldState.indentGuidesVisible = @newState.indentGuidesVisible

  removeLineNodes: ->
    @removeLineNode(id) for id of @oldTileState.lines
    return

  removeLineNode: (id) ->
    @domElementPool.freeElementAndDescendants(@lineNodesByLineId[id])
    delete @lineNodesByLineId[id]
    delete @lineIdsByScreenRow[@screenRowsByLineId[id]]
    delete @screenRowsByLineId[id]
    delete @oldTileState.lines[id]

  updateLineNodes: ->
    for id of @oldTileState.lines
      unless @newTileState.lines.hasOwnProperty(id)
        @removeLineNode(id)

    newLineIds = null
    newLineNodes = null

    for id, lineState of @newTileState.lines
      if @oldTileState.lines.hasOwnProperty(id)
        @updateLineNode(id)
      else
        newLineIds ?= []
        newLineNodes ?= []
        newLineIds.push(id)
        newLineNodes.push(@buildLineNode(id))
        @screenRowsByLineId[id] = lineState.screenRow
        @lineIdsByScreenRow[lineState.screenRow] = id
        @oldTileState.lines[id] = cloneObject(lineState)

    return unless newLineIds?

    for id, i in newLineIds
      lineNode = newLineNodes[i]
      @lineNodesByLineId[id] = lineNode
      if nextNode = @findNodeNextTo(lineNode)
        @domNode.insertBefore(lineNode, nextNode)
      else
        @domNode.appendChild(lineNode)

  findNodeNextTo: (node) ->
    for nextNode, index in @domNode.children
      continue if index is 0 # skips highlights node
      return nextNode if @screenRowForNode(node) < @screenRowForNode(nextNode)
    return

<<<<<<< HEAD
  buildLineNode: (id) ->
=======
  screenRowForNode: (node) -> parseInt(node.dataset.screenRow)

  buildLineHTML: (id) ->
>>>>>>> c7d48714
    {width} = @newState
    {screenRow, tokens, text, top, lineEnding, fold, isSoftWrapped, indentLevel, decorationClasses} = @newTileState.lines[id]

    lineNode = @domElementPool.build("div", "line")
    if decorationClasses?
      for decorationClass in decorationClasses
        lineNode.classList.add(decorationClass)

<<<<<<< HEAD
    lineNode.style.position = "absolute"
    lineNode.style.top = top + "px"
    lineNode.style.width = width + "px"
    lineNode.dataset.screenRow = screenRow
=======
    lineHTML = "<div class=\"#{classes}\" data-screen-row=\"#{screenRow}\">"
>>>>>>> c7d48714

    if text is ""
      @appendEmptyLineInnerNodes(id, lineNode)
    else
      @appendLineInnerNodes(id, lineNode)

    lineNode.appendChild(@domElementPool.build("span", "fold-marker")) if fold
    lineNode

  appendEmptyLineInnerNodes: (id, lineNode) ->
    {indentGuidesVisible} = @newState
    {indentLevel, tabLength, endOfLineInvisibles} = @newTileState.lines[id]

    if indentGuidesVisible and indentLevel > 0
      invisibleIndex = 0
      for i in [0...indentLevel]
        indentGuide = @domElementPool.build("span", "indent-guide")
        for j in [0...tabLength]
          if invisible = endOfLineInvisibles?[invisibleIndex++]
            indentGuide.appendChild(
              @domElementPool.build("span", "invisible-character", invisible)
            )
          else
            indentGuide.insertAdjacentText("beforeend", " ")
        lineNode.appendChild(indentGuide)

      while invisibleIndex < endOfLineInvisibles?.length
        invisible = endOfLineInvisibles[invisibleIndex++]
        lineNode.appendChild(
          @domElementPool.build("span", "invisible-character", invisible)
        )
    else
      unless @appendEndOfLineNodes(id, lineNode)
        lineNode.textContent = "\u00a0"

  appendLineInnerNodes: (id, lineNode) ->
    lineState = @newTileState.lines[id]
    {firstNonWhitespaceIndex, firstTrailingWhitespaceIndex, invisibles} = lineState
    lineIsWhitespaceOnly = firstTrailingWhitespaceIndex is 0

    @tokenIterator.reset(lineState)
    openScopeNode = lineNode

    while @tokenIterator.next()
      for scope in @tokenIterator.getScopeEnds()
        openScopeNode = openScopeNode.parentElement

      for scope in @tokenIterator.getScopeStarts()
        newScopeNode = @domElementPool.build("span", scope.replace(/\.+/g, ' '))
        openScopeNode.appendChild(newScopeNode)
        openScopeNode = newScopeNode

      tokenStart = @tokenIterator.getScreenStart()
      tokenEnd = @tokenIterator.getScreenEnd()
      tokenText = @tokenIterator.getText()
      isHardTab = @tokenIterator.isHardTab()

      if hasLeadingWhitespace = tokenStart < firstNonWhitespaceIndex
        tokenFirstNonWhitespaceIndex = firstNonWhitespaceIndex - tokenStart
      else
        tokenFirstNonWhitespaceIndex = null

      if hasTrailingWhitespace = tokenEnd > firstTrailingWhitespaceIndex
        tokenFirstTrailingWhitespaceIndex = Math.max(0, firstTrailingWhitespaceIndex - tokenStart)
      else
        tokenFirstTrailingWhitespaceIndex = null

      hasIndentGuide =
        @newState.indentGuidesVisible and
          (hasLeadingWhitespace or lineIsWhitespaceOnly)

      hasInvisibleCharacters =
        (invisibles?.tab and isHardTab) or
          (invisibles?.space and (hasLeadingWhitespace or hasTrailingWhitespace))

      @appendTokenNodes(tokenText, isHardTab, tokenFirstNonWhitespaceIndex, tokenFirstTrailingWhitespaceIndex, hasIndentGuide, hasInvisibleCharacters, openScopeNode)

    @appendEndOfLineNodes(id, lineNode)

  appendTokenNodes: (tokenText, isHardTab, firstNonWhitespaceIndex, firstTrailingWhitespaceIndex, hasIndentGuide, hasInvisibleCharacters, scopeNode) ->
    if isHardTab
      hardTabNode = @domElementPool.build("span", "hard-tab", tokenText)
      hardTabNode.classList.add("leading-whitespace") if firstNonWhitespaceIndex?
      hardTabNode.classList.add("trailing-whitespace") if firstTrailingWhitespaceIndex?
      hardTabNode.classList.add("indent-guide") if hasIndentGuide
      hardTabNode.classList.add("invisible-character") if hasInvisibleCharacters

      scopeNode.appendChild(hardTabNode)
    else
      startIndex = 0
      endIndex = tokenText.length

      leadingWhitespaceNode = null
      trailingWhitespaceNode = null

      if firstNonWhitespaceIndex?
        leadingWhitespaceNode = @domElementPool.build(
          "span",
          "leading-whitespace",
          tokenText.substring(0, firstNonWhitespaceIndex)
        )
        leadingWhitespaceNode.classList.add("indent-guide") if hasIndentGuide
        leadingWhitespaceNode.classList.add("invisible-character") if hasInvisibleCharacters

        startIndex = firstNonWhitespaceIndex

      if firstTrailingWhitespaceIndex?
        tokenIsOnlyWhitespace = firstTrailingWhitespaceIndex is 0

        trailingWhitespaceNode = @domElementPool.build(
          "span",
          "trailing-whitespace",
          tokenText.substring(firstTrailingWhitespaceIndex)
        )
        trailingWhitespaceNode.classList.add("indent-guide") if hasIndentGuide and not firstNonWhitespaceIndex? and tokenIsOnlyWhitespace
        trailingWhitespaceNode.classList.add("invisible-character") if hasInvisibleCharacters

        endIndex = firstTrailingWhitespaceIndex

      scopeNode.appendChild(leadingWhitespaceNode) if leadingWhitespaceNode?

      if tokenText.length > MaxTokenLength
        while startIndex < endIndex
          text = @sliceText(tokenText, startIndex, startIndex + MaxTokenLength)
          scopeNode.appendChild(@domElementPool.build("span", null, text))
          startIndex += MaxTokenLength
      else
        scopeNode.insertAdjacentText("beforeend", @sliceText(tokenText, startIndex, endIndex))

      scopeNode.appendChild(trailingWhitespaceNode) if trailingWhitespaceNode?

  sliceText: (tokenText, startIndex, endIndex) ->
    if startIndex? and endIndex? and startIndex > 0 or endIndex < tokenText.length
      tokenText = tokenText.slice(startIndex, endIndex)
    tokenText

  appendEndOfLineNodes: (id, lineNode) ->
    {endOfLineInvisibles} = @newTileState.lines[id]

    hasInvisibles = false
    if endOfLineInvisibles?
      for invisible in endOfLineInvisibles
        hasInvisibles = true
        lineNode.appendChild(
          @domElementPool.build("span", "invisible-character", invisible)
        )

    hasInvisibles

  updateLineNode: (id) ->
    oldLineState = @oldTileState.lines[id]
    newLineState = @newTileState.lines[id]

    lineNode = @lineNodesByLineId[id]

    newDecorationClasses = newLineState.decorationClasses
    oldDecorationClasses = oldLineState.decorationClasses

    if oldDecorationClasses?
      for decorationClass in oldDecorationClasses
        unless newDecorationClasses? and decorationClass in newDecorationClasses
          lineNode.classList.remove(decorationClass)

    if newDecorationClasses?
      for decorationClass in newDecorationClasses
        unless oldDecorationClasses? and decorationClass in oldDecorationClasses
          lineNode.classList.add(decorationClass)

    oldLineState.decorationClasses = newLineState.decorationClasses

    if newLineState.screenRow isnt oldLineState.screenRow
      lineNode.dataset.screenRow = newLineState.screenRow
      oldLineState.screenRow = newLineState.screenRow
      @lineIdsByScreenRow[newLineState.screenRow] = id

  lineNodeForScreenRow: (screenRow) ->
    @lineNodesByLineId[@lineIdsByScreenRow[screenRow]]

  measureCharactersInNewLines: ->
    for id, lineState of @oldTileState.lines
      unless @measuredLines.has(id)
        lineNode = @lineNodesByLineId[id]
        @measureCharactersInLine(id, lineState, lineNode)
    return

  measureCharactersInLine: (lineId, tokenizedLine, lineNode) ->
    rangeForMeasurement = null
    iterator = null
    charIndex = 0

    @tokenIterator.reset(tokenizedLine)
    while @tokenIterator.next()
      scopes = @tokenIterator.getScopes()
      text = @tokenIterator.getText()
      charWidths = @presenter.getScopedCharacterWidths(scopes)

      textIndex = 0
      while textIndex < text.length
        if @tokenIterator.isPairedCharacter()
          char = text
          charLength = 2
          textIndex += 2
        else
          char = text[textIndex]
          charLength = 1
          textIndex++

        unless charWidths[char]?
          unless textNode?
            rangeForMeasurement ?= document.createRange()
            iterator =  document.createNodeIterator(lineNode, NodeFilter.SHOW_TEXT, AcceptFilter)
            textNode = iterator.nextNode()
            textNodeLength = textNode.textContent.length
            textNodeIndex = 0
            nextTextNodeIndex = textNodeLength

          while nextTextNodeIndex <= charIndex
            textNode = iterator.nextNode()
            textNodeLength = textNode.textContent.length
            textNodeIndex = nextTextNodeIndex
            nextTextNodeIndex = textNodeIndex + textNodeLength

          i = charIndex - textNodeIndex
          rangeForMeasurement.setStart(textNode, i)

          if i + charLength <= textNodeLength
            rangeForMeasurement.setEnd(textNode, i + charLength)
          else
            rangeForMeasurement.setEnd(textNode, textNodeLength)
            atom.assert false, "Expected index to be less than the length of text node while measuring", (error) =>
              editor = @presenter.model
              screenRow = tokenizedLine.screenRow
              bufferRow = editor.bufferRowForScreenRow(screenRow)

              error.metadata = {
                grammarScopeName: editor.getGrammar().scopeName
                screenRow: screenRow
                bufferRow: bufferRow
                softWrapped: editor.isSoftWrapped()
                softTabs: editor.getSoftTabs()
                i: i
                charLength: charLength
                textNodeLength: textNode.length
              }
              error.privateMetadataDescription = "The contents of line #{bufferRow + 1}."
              error.privateMetadata = {
                lineText: editor.lineTextForBufferRow(bufferRow)
              }
              error.privateMetadataRequestName = "measured-line-text"

          charWidth = rangeForMeasurement.getBoundingClientRect().width
          @presenter.setScopedCharacterWidth(scopes, char, charWidth)

        charIndex += charLength

    @measuredLines.add(lineId)

  clearMeasurements: ->
    @measuredLines.clear()<|MERGE_RESOLUTION|>--- conflicted
+++ resolved
@@ -19,12 +19,7 @@
     @lineNodesByLineId = {}
     @screenRowsByLineId = {}
     @lineIdsByScreenRow = {}
-<<<<<<< HEAD
-    @domNode = @domElementPool.build("div", "tile")
-    @domNode.classList.add("tile")
-=======
-    @domNode = document.createElement("div")
->>>>>>> c7d48714
+    @domNode = @domElementPool.build("div")
     @domNode.style.position = "absolute"
     @domNode.style.display = "block"
 
@@ -125,39 +120,28 @@
       return nextNode if @screenRowForNode(node) < @screenRowForNode(nextNode)
     return
 
-<<<<<<< HEAD
+  screenRowForNode: (node) -> parseInt(node.dataset.screenRow)
+
   buildLineNode: (id) ->
-=======
-  screenRowForNode: (node) -> parseInt(node.dataset.screenRow)
-
-  buildLineHTML: (id) ->
->>>>>>> c7d48714
     {width} = @newState
     {screenRow, tokens, text, top, lineEnding, fold, isSoftWrapped, indentLevel, decorationClasses} = @newTileState.lines[id]
 
     lineNode = @domElementPool.build("div", "line")
+    lineNode.dataset.screenRow = screenRow
+
     if decorationClasses?
       for decorationClass in decorationClasses
         lineNode.classList.add(decorationClass)
 
-<<<<<<< HEAD
-    lineNode.style.position = "absolute"
-    lineNode.style.top = top + "px"
-    lineNode.style.width = width + "px"
-    lineNode.dataset.screenRow = screenRow
-=======
-    lineHTML = "<div class=\"#{classes}\" data-screen-row=\"#{screenRow}\">"
->>>>>>> c7d48714
-
     if text is ""
-      @appendEmptyLineInnerNodes(id, lineNode)
+      @setEmptyLineInnerNodes(id, lineNode)
     else
-      @appendLineInnerNodes(id, lineNode)
+      @setLineInnerNodes(id, lineNode)
 
     lineNode.appendChild(@domElementPool.build("span", "fold-marker")) if fold
     lineNode
 
-  appendEmptyLineInnerNodes: (id, lineNode) ->
+  setEmptyLineInnerNodes: (id, lineNode) ->
     {indentGuidesVisible} = @newState
     {indentLevel, tabLength, endOfLineInvisibles} = @newTileState.lines[id]
 
@@ -183,7 +167,7 @@
       unless @appendEndOfLineNodes(id, lineNode)
         lineNode.textContent = "\u00a0"
 
-  appendLineInnerNodes: (id, lineNode) ->
+  setLineInnerNodes: (id, lineNode) ->
     lineState = @newTileState.lines[id]
     {firstNonWhitespaceIndex, firstTrailingWhitespaceIndex, invisibles} = lineState
     lineIsWhitespaceOnly = firstTrailingWhitespaceIndex is 0
