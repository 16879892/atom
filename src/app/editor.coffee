--- conflicted
+++ resolved
@@ -1108,7 +1108,6 @@
   highlightCursorLine: ->
     return if @mini
 
-<<<<<<< HEAD
     @highlightedLine?.removeClass('cursor-line')
     if @getSelection().isEmpty()
       @highlightedLine = @lineElementForScreenRow(@getCursorScreenRow())
@@ -1128,12 +1127,6 @@
       @clearRenderedLines()
       @updateDisplay()
     grammarChanged
-=======
-    @cursorScreenRow = @getCursorScreenPosition().row
-    screenRow = @cursorScreenRow - @firstRenderedScreenRow
-    @find('pre.line.cursor-line').removeClass('cursor-line')
-    if @getSelection().isSingleScreenLine()
-      @find("pre.line:eq(#{screenRow})").addClass('cursor-line')
 
   bindToKeyedEvent: (key, event, callback) ->
     binding = {}
@@ -1150,5 +1143,4 @@
     return false if text is null or text is undefined
 
     @insertText(text, select: true)
-    true
->>>>>>> 220044c8
+    true