--- conflicted
+++ resolved
@@ -1,12 +1,9 @@
 fsUtils = require 'fs-utils'
 $ = require 'jquery'
 less = require 'less'
-<<<<<<< HEAD
 ipc = require 'ipc'
 remote = require 'remote'
-=======
 WindowEventHandler = require 'window-event-handler'
->>>>>>> 42e1595b
 require 'jquery-extensions'
 require 'underscore-extensions'
 require 'space-pen-extensions'
@@ -106,34 +103,6 @@
   configView.remove()
   windowEventHandler?.unsubscribe()
   window.configView = null
-<<<<<<< HEAD
-  $(window).off('focus blur before')
-
-window.handleEvents = ->
-  ipc.on 'command', (command) -> console.log command; $(window).trigger command
-
-  $(window).command 'window:toggle-full-screen', => atom.toggleFullScreen()
-  $(window).on 'focus', -> $("body").removeClass('is-blurred')
-  $(window).on 'blur',  -> $("body").addClass('is-blurred')
-  $(window).command 'window:close', => confirmClose()
-  $(window).command 'window:reload', => atom.reload()
-
-  $(document).on 'click', 'a', (e) ->
-    location = $(e.target).attr('href')
-    return unless location
-    return if location[0] is '#'
-
-    if location.indexOf('https://') is 0 or location.indexOf('http://') is 0
-      require('shell').openExternal(location)
-    false
-
-window.handleDragDrop = ->
-  $(document).on 'dragover', (e) ->
-    e.preventDefault()
-    e.stopPropagation()
-  $(document).on 'drop', onDrop
-=======
->>>>>>> 42e1595b
 
 window.onDrop = (e) ->
   e.preventDefault()
@@ -275,15 +244,4 @@
     console.profile(description)
     value = fn()
     console.profileEnd(description)
-<<<<<<< HEAD
-    value
-
-# Public: Shows a dialog asking if the window was _really_ meant to be closed.
-confirmClose = ->
-  if rootView?
-    rootView.confirmClose().done -> closeWithoutConfirm()
-  else
-    closeWithoutConfirm()
-=======
-    value
->>>>>>> 42e1595b
+    value