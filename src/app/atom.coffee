--- conflicted
+++ resolved
@@ -25,7 +25,6 @@
 atom.newWindow = (args...) ->
   @sendMessageToBrowserProcess('newWindow', args)
 
-<<<<<<< HEAD
 atom.confirm = (message, detailedMessage, buttonLabelsAndCallbacks...) ->
   args = [message, detailedMessage]
   callbacks = []
@@ -33,10 +32,9 @@
     args.push(buttonLabelsAndCallbacks.shift())
     callbacks.push(buttonLabelsAndCallbacks.shift())
   @sendMessageToBrowserProcess('confirm', args, callbacks)
-=======
+
 atom.toggleDevTools = (args...)->
   @sendMessageToBrowserProcess('toggleDevTools', args)
->>>>>>> e741c42a
 
 atom.getRootViewStateForPath = (path) ->
   if json = localStorage[path]
