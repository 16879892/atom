--- conflicted
+++ resolved
@@ -551,25 +551,6 @@
     return this.paneContainer.onDidDestroyPaneItem(callback)
   }
 
-  // Extended: Invoke the given callback when a text editor is added to the
-  // dock.
-  //
-  // * `callback` {Function} to be called when panes are added.
-  //   * `event` {Object} with the following keys:
-  //     * `textEditor` {TextEditor} that was added.
-  //     * `pane` {Pane} containing the added text editor.
-  //     * `index` {Number} indicating the index of the added text editor in its
-  //        pane.
-  //
-  // Returns a {Disposable} on which `.dispose()` can be called to unsubscribe.
-  onDidAddTextEditor (callback) {
-    return this.onDidAddPaneItem(({item, pane, index}) => {
-      if (item instanceof TextEditor) {
-        callback({textEditor: item, pane, index})
-      }
-    })
-  }
-
   /*
   Section: Pane Items
   */
@@ -590,18 +571,7 @@
 
   // Deprecated: Get the active item if it is a {TextEditor}.
   //
-<<<<<<< HEAD
-  // Returns an {Array} of {TextEditor}s.
-  getTextEditors () {
-    return this.getPaneItems().filter(item => item instanceof TextEditor)
-  }
-
-  // Essential: Get the active item if it is an {TextEditor}.
-  //
-  // Returns an {TextEditor} or `undefined` if the current active item is not an
-=======
   // Returns a {TextEditor} or `undefined` if the current active item is not a
->>>>>>> e1719a89
   // {TextEditor}.
   getActiveTextEditor () {
     Grim.deprecate('Text editors are not allowed in docks. Use atom.workspace.getActiveTextEditor() instead.')
