{View, $, $$, $$$} = require './space-pen-extensions'
{Range} = require 'text-buffer'
_ = require 'underscore-plus'

# Private: Represents the portion of the {EditorView} containing row numbers.
#
# The gutter also indicates if rows are folded.
module.exports =
class Gutter extends View

  ### Internal ###

  @content: ->
    @div class: 'gutter', =>
      @div outlet: 'lineNumbers', class: 'line-numbers'

  firstScreenRow: null
  lastScreenRow: null

  initialize: ->
    @elementBuilder = document.createElement('div')

  afterAttach: (onDom) ->
    return if @attached or not onDom
    @attached = true

    highlightLines = => @highlightLines()
    @getEditorView().on 'cursor:moved', highlightLines
    @getEditorView().on 'selection:changed', highlightLines
    @on 'mousedown', (e) => @handleMouseEvents(e)

  beforeRemove: ->
    $(document).off(".gutter-#{@getEditorView().id}")

  handleMouseEvents: (e) ->
    editorView = @getEditorView()
    editor = @getEditor()
    startRow = editorView.screenPositionFromMouseEvent(e).row
    if e.shiftKey
      editor.selectToScreenPosition([startRow + 1, 0])
      return
    else
      editor.getSelection().setScreenRange([[startRow, 0], [startRow, 0]])

    moveHandler = (e) =>
      start = startRow
      end = editorView.screenPositionFromMouseEvent(e).row
      if end > start then end++ else start++
      editor.getSelection().setScreenRange([[start, 0], [end, 0]])

    $(document).on "mousemove.gutter-#{editorView.id}", moveHandler
    $(document).one "mouseup.gutter-#{editorView.id}", => $(document).off 'mousemove', moveHandler

  ### Public ###

  # Retrieves the containing {EditorView}.
  #
  # Returns an {EditorView}.
  getEditorView: ->
    @parentView

  getEditor: ->
    @getEditorView().getEditor()

  # Defines whether to show the gutter or not.
  #
  # showLineNumbers - A {Boolean} which, if `false`, hides the gutter
  setShowLineNumbers: (showLineNumbers) ->
    if showLineNumbers then @lineNumbers.show() else @lineNumbers.hide()

  # Get all the line-number divs.
  #
  # Returns a list of {HTMLElement}s.
  getLineNumberElements: ->
    @lineNumbers[0].children

  # Get all the line-number divs.
  #
  # Returns a list of {HTMLElement}s.
  getLineNumberElementsForClass: (klass) ->
    @lineNumbers[0].getElementsByClassName(klass)

  # Get a single line-number div.
  #
  # * bufferRow: 0 based line number
  #
  # Returns a list of {HTMLElement}s that correspond to the bufferRow. More than
  # one in the list indicates a wrapped line.
  getLineNumberElement: (bufferRow) ->
    @getLineNumberElementsForClass("line-number-#{bufferRow}")

  # Add a class to all line-number divs.
  #
  # * klass: string class name
  #
  # Returns true if the class was added to any lines
  addClassToAllLines: (klass)->
    elements = @getLineNumberElements()
    el.classList.add(klass) for el in elements
    !!elements.length

  # Remove a class from all line-number divs.
  #
  # * klass: string class name. Can only be one class name. i.e. 'my-class'
  #
  # Returns true if the class was removed from any lines
  removeClassFromAllLines: (klass)->
    # This is faster than calling $.removeClass on all lines, and faster than
    # making a new array and iterating through it.
    elements = @getLineNumberElementsForClass(klass)
    willRemoveClasses = !!elements.length
    elements[0].classList.remove(klass) while elements.length > 0
    willRemoveClasses

  # Add a class to a single line-number div
  #
  # * bufferRow: 0 based line number
  # * klass: string class name
  #
  # Returns true if there were lines the class was added to
  addClassToLine: (bufferRow, klass)->
    elements = @getLineNumberElement(bufferRow)
    el.classList.add(klass) for el in elements
    !!elements.length

  # Remove a class from a single line-number div
  #
  # * bufferRow: 0 based line number
  # * klass: string class name
  #
  # Returns true if there were lines the class was removed from
  removeClassFromLine: (bufferRow, klass)->
    classesRemoved = false
    elements = @getLineNumberElement(bufferRow)
    for el in elements
      hasClass = el.classList.contains(klass)
      classesRemoved |= hasClass
      el.classList.remove(klass) if hasClass
    classesRemoved

  ### Internal ###

  updateLineNumbers: (changes, startScreenRow, endScreenRow) ->
    # Check if we have something already rendered that overlaps the requested range
    updateAllLines = not (startScreenRow? and endScreenRow?)
    updateAllLines |= endScreenRow <= @firstScreenRow or startScreenRow >= @lastScreenRow

    unless updateAllLines
      for change in changes
        if change.screenDelta or change.bufferDelta
          updateAllLines = true
          break

    if updateAllLines
      @lineNumbers[0].innerHTML = @buildLineElementsHtml(startScreenRow, endScreenRow)
    else
      # When scrolling or adding/removing lines, we just add/remove lines from the ends.
      if startScreenRow < @firstScreenRow
        @prependLineElements(@buildLineElements(startScreenRow, @firstScreenRow-1))
      else if startScreenRow != @firstScreenRow
        @removeLineElements(startScreenRow - @firstScreenRow)

      if endScreenRow > @lastScreenRow
        @appendLineElements(@buildLineElements(@lastScreenRow+1, endScreenRow))
      else if endScreenRow != @lastScreenRow
        @removeLineElements(endScreenRow - @lastScreenRow)

    @firstScreenRow = startScreenRow
    @lastScreenRow = endScreenRow
    @highlightedRows = null
    @highlightLines()

  prependLineElements: (lineElements) ->
    anchor = @lineNumbers[0].children[0]
    return appendLineElements(lineElements) unless anchor?
    @lineNumbers[0].insertBefore(lineElements[0], anchor) while lineElements.length > 0
    null # defeat coffeescript array return

  appendLineElements: (lineElements) ->
    @lineNumbers[0].appendChild(lineElements[0]) while lineElements.length > 0
    null # defeat coffeescript array return

  removeLineElements: (numberOfElements) ->
    children = @getLineNumberElements()

    # children is a live NodeList, so remove from the desired end {numberOfElements} times
    if numberOfElements < 0
      @lineNumbers[0].removeChild(children[children.length-1]) while numberOfElements++
    else if numberOfElements > 0
      @lineNumbers[0].removeChild(children[0]) while numberOfElements--

    null # defeat coffeescript array return

  buildLineElements: (startScreenRow, endScreenRow) ->
    @elementBuilder.innerHTML = @buildLineElementsHtml(startScreenRow, endScreenRow)
    @elementBuilder.children

  buildLineElementsHtml: (startScreenRow, endScreenRow) =>
    editor = @getEditor()
    maxDigits = editor.getLineCount().toString().length
    rows = editor.bufferRowsForScreenRows(startScreenRow, endScreenRow)

    html = ''
    for row in rows
      if row == lastScreenRow
        rowValue = '•'
      else
        rowValue = (row + 1).toString()

      classes = "line-number line-number-#{row}"
      classes += ' fold' if editor.isFoldedAtBufferRow(row)

      rowValuePadding = _.multiplyString('&nbsp;', maxDigits - rowValue.length)

      html += """<div class="#{classes}">#{rowValuePadding}#{rowValue}</div>"""

      lastScreenRow = row

    html

  removeLineHighlights: ->
    return unless @highlightedLineNumbers
    for line in @highlightedLineNumbers
      line.classList.remove('cursor-line')
      line.classList.remove('cursor-line-no-selection')
    @highlightedLineNumbers = null

  addLineHighlight: (row, emptySelection) ->
    return if row < @firstScreenRow or row > @lastScreenRow
    @highlightedLineNumbers ?= []
    if highlightedLineNumber = @lineNumbers[0].children[row - @firstScreenRow]
      highlightedLineNumber.classList.add('cursor-line')
      highlightedLineNumber.classList.add('cursor-line-no-selection') if emptySelection
      @highlightedLineNumbers.push(highlightedLineNumber)

  highlightLines: ->
<<<<<<< HEAD
    editor = @getEditor()
    if editor.getSelection().isEmpty()
      row = editor.getCursorScreenPosition().row
=======
    return unless @getEditorView().editor?.isAlive()

    if @getEditorView().getSelection().isEmpty()
      row = @getEditorView().getCursorScreenPosition().row
>>>>>>> 08716fd8
      rowRange = new Range([row, 0], [row, 0])
      return if @selectionEmpty and @highlightedRows?.isEqual(rowRange)

      @removeLineHighlights()
      @addLineHighlight(row, true)
      @highlightedRows = rowRange
      @selectionEmpty = true
    else
      selectedRows = editor.getSelection().getScreenRange()
      endRow = selectedRows.end.row
      endRow-- if selectedRows.end.column is 0
      selectedRows = new Range([selectedRows.start.row, 0], [endRow, 0])
      return if not @selectionEmpty and @highlightedRows?.isEqual(selectedRows)

      @removeLineHighlights()
      for row in [selectedRows.start.row..selectedRows.end.row]
        @addLineHighlight(row, false)
      @highlightedRows = selectedRows
      @selectionEmpty = false<|MERGE_RESOLUTION|>--- conflicted
+++ resolved
@@ -234,16 +234,11 @@
       @highlightedLineNumbers.push(highlightedLineNumber)
 
   highlightLines: ->
-<<<<<<< HEAD
     editor = @getEditor()
+    return unless editor?.isAlive()
+
     if editor.getSelection().isEmpty()
       row = editor.getCursorScreenPosition().row
-=======
-    return unless @getEditorView().editor?.isAlive()
-
-    if @getEditorView().getSelection().isEmpty()
-      row = @getEditorView().getCursorScreenPosition().row
->>>>>>> 08716fd8
       rowRange = new Range([row, 0], [row, 0])
       return if @selectionEmpty and @highlightedRows?.isEqual(rowRange)
 
