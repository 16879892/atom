# yay!
App = require 'app'
Window = require 'window'
App.setActiveWindow new Window controller: WindowController

<<<<<<< HEAD
Editor = require 'editor'
App.activeWindow.document = new Editor

=======
window.handleKeyEvent = (event) ->
  if event.keyCode == 50
    console.log("Got `")
    true
  else if (event.modifierFlags & OSX.NSCommandKeyMask) and event.keyCode == 12 # cmd and q pushed
    console.log("Cmd-Q")
    true
  else
    console.log(event.keyCode)
    false

require 'editor'
>>>>>>> 18df46bb
require 'plugins'<|MERGE_RESOLUTION|>--- conflicted
+++ resolved
@@ -3,11 +3,6 @@
 Window = require 'window'
 App.setActiveWindow new Window controller: WindowController
 
-<<<<<<< HEAD
-Editor = require 'editor'
-App.activeWindow.document = new Editor
-
-=======
 window.handleKeyEvent = (event) ->
   if event.keyCode == 50
     console.log("Got `")
@@ -19,6 +14,7 @@
     console.log(event.keyCode)
     false
 
-require 'editor'
->>>>>>> 18df46bb
+Editor = require 'editor'
+App.activeWindow.document = new Editor
+
 require 'plugins'