--- conflicted
+++ resolved
@@ -352,160 +352,8 @@
     else
       'untitled'
 
-<<<<<<< HEAD
-  # Controls visibility based on the given {Boolean}.
-  setVisible: (visible) -> @displayBuffer.setVisible(visible)
-
-  setMini: (mini) ->
-    if mini isnt @mini
-      @mini = mini
-      @updateInvisibles()
-
-  # Set the number of characters that can be displayed horizontally in the
-  # editor.
-  #
-  # editorWidthInChars - A {Number} representing the width of the {EditorView}
-  # in characters.
-  setEditorWidthInChars: (editorWidthInChars) ->
-    @displayBuffer.setEditorWidthInChars(editorWidthInChars)
-
-  # Public: Sets the column at which column will soft wrap
-  getSoftWrapColumn: -> @displayBuffer.getSoftWrapColumn()
-
-  # Public: Returns a {Boolean} indicating whether softTabs are enabled for this
-  # editor.
-  getSoftTabs: -> @softTabs
-
-  # Public: Enable or disable soft tabs for this editor.
-  #
-  # softTabs - A {Boolean}
-  setSoftTabs: (@softTabs) -> @softTabs
-
-  # Public: Toggle soft tabs for this editor
-  toggleSoftTabs: -> @setSoftTabs(not @getSoftTabs())
-
-  # Public: Get whether soft wrap is enabled for this editor.
-  getSoftWrap: -> @displayBuffer.getSoftWrap()
-
-  # Public: Enable or disable soft wrap for this editor.
-  #
-  # softWrap - A {Boolean}
-  setSoftWrap: (softWrap) -> @displayBuffer.setSoftWrap(softWrap)
-
-  # Public: Toggle soft wrap for this editor
-  toggleSoftWrap: -> @setSoftWrap(not @getSoftWrap())
-
-  # Public: Get the text representing a single level of indent.
-  #
-  # If soft tabs are enabled, the text is composed of N spaces, where N is the
-  # tab length. Otherwise the text is a tab character (`\t`).
-  #
-  # Returns a {String}.
-  getTabText: -> @buildIndentString(1)
-
-  # Public: Get the on-screen length of tab characters.
-  #
-  # Returns a {Number}.
-  getTabLength: -> @displayBuffer.getTabLength()
-
-  # Public: Set the on-screen length of tab characters.
-  setTabLength: (tabLength) -> @displayBuffer.setTabLength(tabLength)
-
-  # Public: Determine if the buffer uses hard or soft tabs.
-  #
-  # Returns `true` if the first non-comment line with leading whitespace starts
-  # with a space character. Returns `false` if it starts with a hard tab (`\t`).
-  #
-  # Returns a {Boolean},
-  usesSoftTabs: ->
-    for bufferRow in [0..@buffer.getLastRow()]
-      continue if @displayBuffer.tokenizedBuffer.lineForScreenRow(bufferRow).isComment()
-      if match = @buffer.lineForRow(bufferRow).match(/^\s/)
-        return match[0][0] == ' '
-    undefined
-
-  # Public: Clip the given {Point} to a valid position in the buffer.
-  #
-  # If the given {Point} describes a position that is actually reachable by the
-  # cursor based on the current contents of the buffer, it is returned
-  # unchanged. If the {Point} does not describe a valid position, the closest
-  # valid position is returned instead.
-  #
-  # For example:
-  #   * `[-1, -1]` is converted to `[0, 0]`.
-  #   * If the line at row 2 is 10 long, `[2, Infinity]` is converted to
-  #     `[2, 10]`.
-  #
-  # bufferPosition - The {Point} representing the position to clip.
-  #
-  # Returns a {Point}.
-  clipBufferPosition: (bufferPosition) -> @buffer.clipPosition(bufferPosition)
-
-  # Public: Clip the start and end of the given range to valid positions in the
-  # buffer. See {::clipBufferPosition} for more information.
-  #
-  # range - The {Range} to clip.
-  #
-  # Returns a {Range}.
-  clipBufferRange: (range) -> @buffer.clipRange(range)
-
-  # Public: Get the indentation level of the given a buffer row.
-  #
-  # Returns how deeply the given row is indented based on the soft tabs and
-  # tab length settings of this editor. Note that if soft tabs are enabled and
-  # the tab length is 2, a row with 4 leading spaces would have an indentation
-  # level of 2.
-  #
-  # bufferRow - A {Number} indicating the buffer row.
-  #
-  # Returns a {Number}.
-  indentationForBufferRow: (bufferRow) ->
-    @indentLevelForLine(@lineForBufferRow(bufferRow))
-
-  # Public: Set the indentation level for the given buffer row.
-  #
-  # Inserts or removes hard tabs or spaces based on the soft tabs and tab length
-  # settings of this editor in order to bring it to the given indentation level.
-  # Note that if soft tabs are enabled and the tab length is 2, a row with 4
-  # leading spaces would have an indentation level of 2.
-  #
-  # bufferRow - A {Number} indicating the buffer row.
-  # newLevel - A {Number} indicating the new indentation level.
-  # options - An {Object} with the following keys:
-  #   :preserveLeadingWhitespace - true to preserve any whitespace already at
-  #                                the beginning of the line (default: false).
-  setIndentationForBufferRow: (bufferRow, newLevel, {preserveLeadingWhitespace}={}) ->
-    if preserveLeadingWhitespace
-      endColumn = 0
-    else
-      endColumn = @lineForBufferRow(bufferRow).match(/^\s*/)[0].length
-    newIndentString = @buildIndentString(newLevel)
-    @buffer.setTextInRange([[bufferRow, 0], [bufferRow, endColumn]], newIndentString)
-
-  # Public: Get the indentation level of the given line of text.
-  #
-  # Returns how deeply the given line is indented based on the soft tabs and
-  # tab length settings of this editor. Note that if soft tabs are enabled and
-  # the tab length is 2, a row with 4 leading spaces would have an indentation
-  # level of 2.
-  #
-  # line - A {String} representing a line of text.
-  #
-  # Returns a {Number}.
-  indentLevelForLine: (line) ->
-    @displayBuffer.indentLevelForLine(line)
-
-  # Constructs the string used for tabs.
-  buildIndentString: (number, column=0) ->
-    if @getSoftTabs()
-      tabStopViolation = column % @getTabLength()
-      _.multiplyString(" ", Math.floor(number * @getTabLength()) - tabStopViolation)
-    else
-      _.multiplyString("\t", Math.floor(number))
-=======
   # Public: Returns the {String} path of this editor's text buffer.
   getPath: -> @buffer.getPath()
->>>>>>> 726b04ef
 
   # Public: Saves the editor's text buffer.
   #
@@ -987,7 +835,7 @@
     for bufferRow in [0..@buffer.getLastRow()]
       continue if @displayBuffer.tokenizedBuffer.lineForScreenRow(bufferRow).isComment()
       if match = @buffer.lineForRow(bufferRow).match(/^\s/)
-        return match[0][0] != '\t'
+        return match[0][0] == ' '
     undefined
 
   # Public: Returns a {Boolean} indicating whether softTabs are enabled for this
@@ -1127,8 +975,8 @@
   ###
   Section: Undo Operations
   ###
-
   # Public: Undo the last change.
+
   undo: ->
     @getCursor().needsAutoscroll = true
     @buffer.undo(this)
