--- conflicted
+++ resolved
@@ -65,26 +65,8 @@
         expect(rootView.getActiveEditor()).toBe editor2
         rootView.trigger 'fuzzy-finder:toggle-file-finder'
 
-<<<<<<< HEAD
         finder.confirmed('dir/a')
         expectedPath = fixturesProject.resolve('dir/a')
-=======
-      describe "when a path is highlighted", ->
-        it "opens the file associated with that path in the editor", ->
-          finder.trigger 'core:move-down'
-          selectedLi = finder.find('li:eq(1)')
-
-          expectedPath = rootView.project.resolve(selectedLi.text())
-          expect(editor1.getPath()).not.toBe expectedPath
-          expect(editor2.getPath()).not.toBe expectedPath
-
-          finder.trigger 'fuzzy-finder:select-path'
-
-          expect(finder.hasParent()).toBeFalsy()
-          expect(editor1.getPath()).not.toBe expectedPath
-          expect(editor2.getPath()).toBe expectedPath
-          expect(editor2.isFocused).toBeTruthy()
->>>>>>> eae7fcdd
 
         expect(finder.hasParent()).toBeFalsy()
         expect(editor1.getPath()).not.toBe expectedPath
@@ -179,66 +161,6 @@
           expect(editor2.isFocused).toBeTruthy()
 
   describe "common behavior between file and buffer finder", ->
-<<<<<<< HEAD
-=======
-    describe "when characters are typed into the input element", ->
-      it "displays matching paths in the ol element and selects the first", ->
-        rootView.trigger 'fuzzy-finder:toggle-file-finder'
-
-        listLengthBefore = finder.pathList.children().length
-
-        finder.miniEditor.insertText('samp')
-
-        expect(finder.pathList.children().length).toBeLessThan(listLengthBefore)
-        expect(finder.pathList.find('li:first')).toHaveClass 'selected'
-        expect(finder.pathList.find('li.selected').length).toBe 1
-
-        # we should clear the list before re-populating it
-        finder.miniEditor.insertText('txt')
-
-        expect(finder.pathList.children().length).toBe 1
-        expect(finder.pathList.find('li:first')).toHaveClass 'selected'
-        expect(finder.pathList.find('li:first')).toHaveText 'sample.txt'
-
-    describe "move-down / move-up events", ->
-      beforeEach ->
-        rootView.trigger 'fuzzy-finder:toggle-file-finder'
-
-      it "selects the next / previous path in the list", ->
-        expect(finder.find('li:eq(0)')).toHaveClass "selected"
-        expect(finder.find('li:eq(2)')).not.toHaveClass "selected"
-
-        finder.miniEditor.trigger 'core:move-down'
-        finder.miniEditor.trigger 'core:move-down'
-
-        expect(finder.find('li:eq(0)')).not.toHaveClass "selected"
-        expect(finder.find('li:eq(2)')).toHaveClass "selected"
-
-        finder.miniEditor.trigger 'core:move-up'
-
-        expect(finder.find('li:eq(0)')).not.toHaveClass "selected"
-        expect(finder.find('li:eq(1)')).toHaveClass "selected"
-        expect(finder.find('li:eq(2)')).not.toHaveClass "selected"
-
-      it "wraps around when at the end or begining of the list", ->
-        expect(finder.find('li:first')).toHaveClass "selected"
-
-        finder.miniEditor.trigger 'core:move-up'
-        expect(finder.find('li:last')).toHaveClass "selected"
-
-        finder.miniEditor.trigger 'core:move-down'
-        expect(finder.find('li:first')).toHaveClass "selected"
-
-    describe "when the fuzzy finder loses focus", ->
-      it "detaches itself", ->
-        rootView.attachToDom()
-        rootView.trigger 'fuzzy-finder:toggle-file-finder'
-
-        expect(finder.hasParent()).toBeTruthy()
-        rootView.focus()
-        expect(finder.hasParent()).toBeFalsy()
-
->>>>>>> eae7fcdd
     describe "when the fuzzy finder is cancelled", ->
       it "detaches the finder and focuses the previously focused element", ->
         rootView.attachToDom()
