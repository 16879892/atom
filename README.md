![Atom](https://cloud.githubusercontent.com/assets/72919/2874231/3af1db48-d3dd-11e3-98dc-6066f8bc766f.png)

Atom is a hackable text editor for the 21st century, built on [atom-shell](http://github.com/atom/atom-shell), and based on everything we love about our favorite editors. We designed it to be deeply customizable, but still approachable using the default configuration.

Visit [atom.io](https://atom.io) to learn more.

## Installing

Download the latest [Atom release](https://github.com/atom/atom/releases/latest).

Atom will automatically update when a new release is available.

## Building

<<<<<<< HEAD

### OS X Requirements
  * OS X 10.8 or later
  * [node.js](http://nodejs.org/download/) v0.10.x
  * Command Line Tools for [Xcode](https://developer.apple.com/xcode/downloads/) (run `xcode-select --install` to install)

  ```sh
  git clone https://github.com/atom/atom
  cd atom
  script/build # Creates application at /Applications/Atom.app
  ```

### Linux Requirements
  * Ubuntu LTS 12.04 64-bit is the recommended platform
  * OS with 64-bit architecture
  * [node.js](http://nodejs.org/download/) v0.10.x
  * [npm](http://www.npmjs.org/) v1.4.x
  * `sudo apt-get install libgnome-keyring-dev`
  * `npm config set python /usr/bin/python2 -g` to ensure that gyp uses Python 2

  ```sh
  git clone https://github.com/atom/atom
  cd atom
  script/build # Creates application at /tmp/atom-build/Atom
  sudo script/grunt install # Installs command to /usr/local/bin/atom
  script/grunt mkdeb # Generates a .deb package at /tmp/atom-build
  ```

### Windows Requirements
  * Windows 7 or later
  * [Visual C++ 2010 SP1 Express](http://www.visualstudio.com/en-us/downloads/download-visual-studio-vs#DownloadFamilies_4)
  * [node.js - 32bit](http://nodejs.org/download/) v0.10.x
  * [Python 2.7.x](http://www.python.org/download/)
  * [GitHub for Windows](http://windows.github.com/)
  * Clone [atom/atom](https://github.com/atom/atom/) to `C:\Users\<user>\github\atom\`
  * Add `C:\Python27;C:\Program Files\nodejs;C:\Users\<user>\github\atom\node_modules\`
    to your PATH
  * Open the Windows GitHub shell (NOT the Standard PowerShell, the shortcut labeled 'Git Shell' - make sure you have logged in at least once to the GitHub for Windows GUI App)

  ```bat
  cd C:\Users\<user>\github\atom
  script\build
  ```
=======
* [Linux](docs/build-instructions/linux.md)
* [OS X](docs/build-instructions/os-x.md)
* [Windows](docs/build-instructions/windows.md)
>>>>>>> 5b7b3501

## Developing
Check out the [guides](https://atom.io/docs/latest) and the [API reference](https://atom.io/docs/api).<|MERGE_RESOLUTION|>--- conflicted
+++ resolved
@@ -12,55 +12,9 @@
 
 ## Building
 
-<<<<<<< HEAD
-
-### OS X Requirements
-  * OS X 10.8 or later
-  * [node.js](http://nodejs.org/download/) v0.10.x
-  * Command Line Tools for [Xcode](https://developer.apple.com/xcode/downloads/) (run `xcode-select --install` to install)
-
-  ```sh
-  git clone https://github.com/atom/atom
-  cd atom
-  script/build # Creates application at /Applications/Atom.app
-  ```
-
-### Linux Requirements
-  * Ubuntu LTS 12.04 64-bit is the recommended platform
-  * OS with 64-bit architecture
-  * [node.js](http://nodejs.org/download/) v0.10.x
-  * [npm](http://www.npmjs.org/) v1.4.x
-  * `sudo apt-get install libgnome-keyring-dev`
-  * `npm config set python /usr/bin/python2 -g` to ensure that gyp uses Python 2
-
-  ```sh
-  git clone https://github.com/atom/atom
-  cd atom
-  script/build # Creates application at /tmp/atom-build/Atom
-  sudo script/grunt install # Installs command to /usr/local/bin/atom
-  script/grunt mkdeb # Generates a .deb package at /tmp/atom-build
-  ```
-
-### Windows Requirements
-  * Windows 7 or later
-  * [Visual C++ 2010 SP1 Express](http://www.visualstudio.com/en-us/downloads/download-visual-studio-vs#DownloadFamilies_4)
-  * [node.js - 32bit](http://nodejs.org/download/) v0.10.x
-  * [Python 2.7.x](http://www.python.org/download/)
-  * [GitHub for Windows](http://windows.github.com/)
-  * Clone [atom/atom](https://github.com/atom/atom/) to `C:\Users\<user>\github\atom\`
-  * Add `C:\Python27;C:\Program Files\nodejs;C:\Users\<user>\github\atom\node_modules\`
-    to your PATH
-  * Open the Windows GitHub shell (NOT the Standard PowerShell, the shortcut labeled 'Git Shell' - make sure you have logged in at least once to the GitHub for Windows GUI App)
-
-  ```bat
-  cd C:\Users\<user>\github\atom
-  script\build
-  ```
-=======
 * [Linux](docs/build-instructions/linux.md)
 * [OS X](docs/build-instructions/os-x.md)
 * [Windows](docs/build-instructions/windows.md)
->>>>>>> 5b7b3501
 
 ## Developing
 Check out the [guides](https://atom.io/docs/latest) and the [API reference](https://atom.io/docs/api).