--- conflicted
+++ resolved
@@ -9,12 +9,8 @@
 matrix:
   include:
     - os: linux
-<<<<<<< HEAD
+      dist: trusty
       env: NODE_VERSION=7.4.0 DISPLAY=:99.0 CC=clang CXX=clang++ npm_config_clang=1
-=======
-      dist: trusty
-      env: NODE_VERSION=6.9.4 DISPLAY=:99.0 CC=clang CXX=clang++ npm_config_clang=1
->>>>>>> a40ab081
 
 sudo: required
 
