--- conflicted
+++ resolved
@@ -7,17 +7,10 @@
     "coffeelint": "1.15.7",
     "colors": "1.1.2",
     "csslint": "1.0.2",
-<<<<<<< HEAD
     "donna": "1.0.16",
     "electron-chromedriver": "~1.6",
-    "electron-link": "0.0.23",
+    "electron-link": "0.0.24",
     "electron-mksnapshot": "~1.6",
-=======
-    "donna": "1.0.13",
-    "electron-chromedriver": "~1.3",
-    "electron-link": "0.0.24",
-    "electron-mksnapshot": "~1.3",
->>>>>>> e9a124f0
     "electron-packager": "7.3.0",
     "electron-winstaller": "2.5.1",
     "fs-extra": "0.30.0",
